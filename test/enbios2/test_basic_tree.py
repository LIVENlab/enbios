--- conflicted
+++ resolved
@@ -115,11 +115,7 @@
     assert expected_results == [res for res in node1.recursive_apply(apply_func, lazy=True)]
 
     expected_results = ['child1-child1', 'child1-child2', 'child1', 'child2-child1', 'child2', 'parent']
-<<<<<<< HEAD
-    assert expected_results == [res for res in node1.recursive_apply(apply_func, lazy=True, depth_first=True)]
-=======
     assert expected_results == [res for res in node1.recursive_apply(apply_func, depth_first=True, lazy=True)]
->>>>>>> f8ce5604
 
 
 def test_clear():

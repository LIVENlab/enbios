from copy import copy
from dataclasses import asdict, dataclass, field
from typing import Optional, Union

import bw2data
from bw2data.backends import Activity
from pydantic import Field, Extra
from pydantic.dataclasses import dataclass as pydantic_dataclass

from enbios2.bw2.util import get_activity, report


@pydantic_dataclass
class EcoInventSimpleIndex:
    version: str
    system_model: str


class StrictInputConfig:
    validate_assignment = True
<<<<<<< HEAD
    extra = "allow"
=======
    extra = "forbid"
>>>>>>> f8ce5604


class OperationConfig:
    validate_assignment = True
    arbitrary_types_allowed = True


@pydantic_dataclass(config=StrictInputConfig)
class ActivityOutput:
    unit: str
    magnitude: float = 1.0


@pydantic_dataclass(config=StrictInputConfig)
class ExperimentActivityId:
    database: Optional[str] = None
    code: Optional[str] = None
    # search and filter
    name: Optional[str] = None
    location: Optional[str] = None
    # additional filter
    unit: Optional[str] = None
    # internal-name
    alias: Optional[str] = None

    def get_bw_activity(self, allow_multiple: bool = False) -> Union[Activity, list[Activity]]:
        if self.code:
            if not self.database:
                return get_activity(self.code)
            else:
                return bw2data.Database(self.database).get(self.code)
        elif self.name:
            filters = {}
            if self.location:
                filters["location"] = self.location
                assert self.database in bw2data.databases, f"database {self.database} not found"
                search_results = bw2data.Database(self.database).search(self.name, filter=filters)
            else:
                search_results = bw2data.Database(self.database).search(self.name)
            if self.unit:
                search_results = list(filter(lambda a: a["unit"] == self.unit, search_results))
            assert len(search_results) == 0, (f"No results for brightway activity-search:"
                                              f" {(self.name, self.location, self.unit)}")
            if len(search_results) > 1:
                if allow_multiple:
                    return search_results
                assert False, (f"results : {len(search_results)} for brightway activity-search:"
                               f" {(self.name, self.location, self.unit)}. Results are: {search_results}")
            return search_results[0]
        else:
            raise ValueError("No code or name specified")

    def fill_empty_fields(self, fields: Optional[list[Union[str, tuple[str, str]]]] = None, **kwargs):
        if not fields:
            fields = []
        for field in fields:
            if isinstance(field, tuple):
                if not getattr(self, field[0]):
                    setattr(self, field[0], kwargs[field[1]])
            else:
                if not getattr(self, field):
                    setattr(self, field, kwargs[field])


@pydantic_dataclass(config=OperationConfig)
class ExtendedExperimentActivityData:
    id: ExperimentActivityId
    orig_id: ExperimentActivityId
    output: "ActivityOutput"
    bw_activity: Activity
    default_output_value: Optional[float] = 1.0

    def __hash__(self):
        return self.bw_activity["code"]

    @property
    def alias(self):
        return self.id.alias


@pydantic_dataclass(config=OperationConfig)
class ExtendedExperimentActivityPrepData:
    id: ExperimentActivityId
    orig_id: ExperimentActivityId
    output: "ActivityOutput"
    default_output_value: float
    bw_activity: Activity
    scenario_outputs: dict[str, "ActivityOutput"] = Field(default_factory=dict)

    @property
    def alias(self):
        return self.id.alias


@pydantic_dataclass(config=StrictInputConfig)
class SimpleScenarioActivityId:
    name: str
    code: str
    alias: str

    def __hash__(self):
        return hash(self.code)


# this is just for the schema to accept an array.
ExperimentActivityOutputArray = tuple[str, float]

ExperimentActivityOutput = Union[ActivityOutput, ExperimentActivityOutputArray]


@pydantic_dataclass(config=StrictInputConfig)
class ExperimentActivityData:
    """
    This is the dataclass for the activities in the experiment.
    the id, is
    """
    id: ExperimentActivityId = Field(..., description="The identifies (method to find) an activity")
    output: Optional[ExperimentActivityOutput] = Field(None, description="The default output of the activity")
    orig_id: Optional[ExperimentActivityId] = Field(None, description="Temporary copy of the id")

    @property
    def alias(self):
        return self.id.alias

    def check_exist(self, default_id_attr: Optional[ExperimentActivityId] = None,
                    required_output: bool = False) -> "ExtendedExperimentActivityData":
        """
        This method checks if the activity exists in the database by several ways.
        :param default_id_attr:
        :param required_output:
        :return:
        """
<<<<<<< HEAD
        activity_dict = asdict(self)
        if output := activity_dict.get("output"):
            if isinstance(output, tuple):
                activity_dict["output"] = asdict(ExperimentActivityOutputDict(unit=output[0], magnitude=output[1]))

        result: ExtendedExperimentActivityData = ExtendedExperimentActivityData(**activity_dict)
        result.orig_id = copy(self.id)
=======
        orig_id: ExperimentActivityId = copy(self.id)
        bw_activity: Optional[Activity] = None

>>>>>>> f8ce5604
        if not self.id.database:
            if default_id_attr:
                self.id.database = default_id_attr.database
        # assert result.id.database in bd.databases,
        # f"activity database does not exist: '{self.id.database}' for {self.id}"
<<<<<<< HEAD
        result.id.fill_empty_fields(["alias"], **asdict(default_id_attr))
        if result.id.code:
            if result.id.database:
                result.bw_activity = bd.Database(result.id.database).get_node(result.id.code)
=======
        # todo, is the needed?
        default_dict = asdict(default_id_attr) if default_id_attr else {}
        self.id.fill_empty_fields(["alias"], **default_dict)
        if self.id.code:
            if self.id.database:
                bw_activity = bw2data.Database(self.id.database).get_node(self.id.code)
>>>>>>> f8ce5604
            else:
                bw_activity = get_activity(self.id.code)
        elif self.id.name:
            # assert result.id.database is not None, f"database must be specified for {self.id} or default_database set in config"
            filters = {}
            search_in_dbs = [self.id.database] if self.id.database else bw2data.databases
            for db in search_in_dbs:
                if self.id.location:
                    filters["location"] = self.id.location
                    search_results = bw2data.Database(db).search(self.id.name, filter=filters)
                else:
                    search_results = bw2data.Database(db).search(self.id.name)
                # print(len(search_results))
                # print(search_results)
                if self.id.unit:
                    search_results = list(filter(lambda a: a["unit"] == self.id.unit, search_results))
                #     if len(search_results) == 0:
                #         raise ValueError(f"No activity found with the specified unit {self.id}")
                # assert len(search_results) == 1, f"results : {len(search_results)}"
                if len(search_results) == 1:
                    bw_activity = search_results[0]
                    break
        if not bw_activity:
            raise ValueError(f"No activity found for {self.id}")
        self.id.fill_empty_fields(["name", "code", "location", "unit", ("alias", "name")],
                                  **bw_activity.as_dict())

        if not self.output:
            self.output = ActivityOutput(unit=bw_activity["unit"], magnitude=1.0)
        return ExtendedExperimentActivityData(**asdict(self),
                                              orig_id=orig_id,
                                              bw_activity=bw_activity)


# TODO are we using this?
@pydantic_dataclass(frozen=True)
class BWMethod:
    description: str
    filename: str
    unit: str
    abbreviation: str
    num_cfs: int
    geocollections: list[str]


@pydantic_dataclass(config=StrictInputConfig)
class ExperimentMethodData:
    id: tuple[str, ...]
    alias: Optional[str] = None

    @property
    def alias_(self) -> str:
        return str(self.alias)


@pydantic_dataclass(config=StrictInputConfig)
class ExperimentMethodPrepData:
    id: tuple[str, ...]
    alias: str
    bw_method: BWMethod


@pydantic_dataclass(config=StrictInputConfig)
class ExperimentScenarioData:
    # map from activity id to output. id is either as original (tuple) or alias-dict
    activities: Optional[Union[
        list[
            tuple[Union[str, ExperimentActivityId], ExperimentActivityOutput]],  # alias or id to output
        dict[str, ExperimentActivityOutput]]] = None  # alias to output, null means default-output (check exists)

    # either the alias, or the id of any method. not method means running them all
    methods: Optional[Union[list[Union[ExperimentMethodData, str]], dict[str, tuple[str, ...]]]] = None
    alias: Optional[str] = None

    @staticmethod
    def alias_factory(index: int):
        return f"Scenario {index}"


@pydantic_dataclass(config=StrictInputConfig)
class ExperimentScenarioPrepData:
    activities: dict[SimpleScenarioActivityId, ExperimentActivityOutput] = Field(default_factory=dict)
    methods: list[ExperimentMethodData] = Field(default_factory=list)


@pydantic_dataclass(config=StrictInputConfig)
class ScenarioConfig:
    warn_default_demand: bool = True
    # only used by ExperimentDataIO
    base_directory: Optional[str] = None
    # those are only used for testing
    debug_test_is_valid: bool = True
    debug_test_replace_bw_config: Union[bool, list[str]] = True  # standard replacement, or bw-project, bw-database
    debug_test_expected_error_code: Optional[int] = None
    debug_test_run: Optional[bool] = False
    note: Optional[str] = None


ActivitiesDataRows = list[ExperimentActivityData]
ActivitiesDataTypes = Union[ActivitiesDataRows, dict[str, ExperimentActivityData]]
MethodsDataTypes = Union[list[ExperimentMethodData], dict[str, tuple[str, ...]]]
HierarchyDataTypes = Union[list, dict]
ScenariosDataTypes = Union[list[ExperimentScenarioData], dict[str, ExperimentScenarioData]]


@pydantic_dataclass(config=StrictInputConfig)
class ExperimentData:
    """
    This class is used to store the data of an experiment.
    """
    bw_project: Union[str, EcoInventSimpleIndex] = Field(..., description="The brightway project name")
    activities: ActivitiesDataTypes = Field(..., description="The activities to be used in the experiment")
    methods: MethodsDataTypes = Field(..., description="The impact methods to be used in the experiment")
    bw_default_database: Optional[str] = Field(None,
                                               description="The default database of activities to be used "
                                                           "in the experiment")
    hierarchy: Optional[Union[list, dict]] = Field(None,
                                                   description="The activity hierarchy to be used in the experiment")
    scenarios: Optional[ScenariosDataTypes] = Field(None, description="The scenarios for this experiment")
    config: Optional[ScenarioConfig] = Field(default_factory=ScenarioConfig,
                                             description="The configuration of this experiment")


@pydantic_dataclass
class ExperimentDataIO:
    bw_project: Union[str, EcoInventSimpleIndex]
    bw_default_database: Optional[str] = None
    activities: Optional[Union[ActivitiesDataTypes, str]] = None
    methods: Optional[Union[MethodsDataTypes, str]] = None
    hierarchy: Optional[Union[HierarchyDataTypes, str]] = None
    scenarios: Optional[Union[ScenariosDataTypes, str]] = None
    config: Optional[ScenarioConfig] = Field(default_factory=ScenarioConfig)


@dataclass
class BWCalculationSetup:
    name: str
    inv: list[dict[Activity, float]]
    ia: list[tuple[str, ...]]

    def register(self):
        bw2data.calculation_setups[self.name] = {
            "inv": self.inv,
            "ia": self.ia
        }


@dataclass
class ScenarioResultNodeData:
    output: tuple[str, float]
    results: dict[str, float] = field(default_factory=dict)



Activity_Outputs = dict[SimpleScenarioActivityId, float]<|MERGE_RESOLUTION|>--- conflicted
+++ resolved
@@ -18,11 +18,7 @@
 
 class StrictInputConfig:
     validate_assignment = True
-<<<<<<< HEAD
-    extra = "allow"
-=======
     extra = "forbid"
->>>>>>> f8ce5604
 
 
 class OperationConfig:
@@ -155,37 +151,20 @@
         :param required_output:
         :return:
         """
-<<<<<<< HEAD
-        activity_dict = asdict(self)
-        if output := activity_dict.get("output"):
-            if isinstance(output, tuple):
-                activity_dict["output"] = asdict(ExperimentActivityOutputDict(unit=output[0], magnitude=output[1]))
-
-        result: ExtendedExperimentActivityData = ExtendedExperimentActivityData(**activity_dict)
-        result.orig_id = copy(self.id)
-=======
         orig_id: ExperimentActivityId = copy(self.id)
         bw_activity: Optional[Activity] = None
 
->>>>>>> f8ce5604
         if not self.id.database:
             if default_id_attr:
                 self.id.database = default_id_attr.database
         # assert result.id.database in bd.databases,
         # f"activity database does not exist: '{self.id.database}' for {self.id}"
-<<<<<<< HEAD
-        result.id.fill_empty_fields(["alias"], **asdict(default_id_attr))
-        if result.id.code:
-            if result.id.database:
-                result.bw_activity = bd.Database(result.id.database).get_node(result.id.code)
-=======
         # todo, is the needed?
         default_dict = asdict(default_id_attr) if default_id_attr else {}
         self.id.fill_empty_fields(["alias"], **default_dict)
         if self.id.code:
             if self.id.database:
                 bw_activity = bw2data.Database(self.id.database).get_node(self.id.code)
->>>>>>> f8ce5604
             else:
                 bw_activity = get_activity(self.id.code)
         elif self.id.name:

from dataclasses import dataclass, field
from typing import Optional, Union

import bw2data
from bw2data.backends import Activity
from pydantic import Field
from pydantic.dataclasses import dataclass as pydantic_dataclass

from enbios2.bw2.util import get_activity
from generic.files import PathLike


@pydantic_dataclass
class EcoInventSimpleIndex:
    version: str
    system_model: str


class StrictInputConfig:
    validate_assignment = True
    extra = "forbid"


class OperationConfig:
    validate_assignment = True
    arbitrary_types_allowed = True


@pydantic_dataclass(config=StrictInputConfig)
class ActivityOutput:
    unit: str
    magnitude: float = 1.0


@pydantic_dataclass(config=StrictInputConfig)
class ExperimentActivityId:
    database: Optional[str] = None
    code: Optional[str] = None
    # search and filter
    name: Optional[str] = None
    location: Optional[str] = None
    # additional filter
    unit: Optional[str] = None
    # internal-name
    alias: Optional[str] = None

    def get_bw_activity(
        self, allow_multiple: bool = False
    ) -> Union[Activity, list[Activity]]:
        if self.code:
            if not self.database:
                return get_activity(self.code)
            else:
                return bw2data.Database(self.database).get(self.code)
        elif self.name:
            filters = {}
            if self.location:
                filters["location"] = self.location
                assert (
                    self.database in bw2data.databases
                ), f"database {self.database} not found"
                search_results = bw2data.Database(self.database).search(
                    self.name, filter=filters
                )
            else:
                search_results = bw2data.Database(self.database).search(self.name)
            if self.unit:
                search_results = list(
                    filter(lambda a: a["unit"] == self.unit, search_results)
                )
            assert len(search_results) == 0, (
                f"No results for brightway activity-search:"
                f" {(self.name, self.location, self.unit)}"
            )
            if len(search_results) > 1:
                if allow_multiple:
                    return search_results
                assert False, (
                    f"results : {len(search_results)} for brightway activity-search:"
                    f" {(self.name, self.location, self.unit)}. Results are: "
                    f"{search_results}"
                )
            return search_results[0]
        else:
            raise ValueError("No code or name specified")

    def fill_empty_fields(
        self, fields: Optional[list[Union[str, tuple[str, str]]]] = None, **kwargs
    ):
        if not fields:
            fields = []
        for _field in fields:
            if isinstance(_field, tuple):
                if not getattr(self, _field[0]):
                    setattr(self, _field[0], kwargs[_field[1]])
            else:
                if not getattr(self, _field):
                    setattr(self, _field, kwargs[_field])


@pydantic_dataclass(config=StrictInputConfig)
class SimpleScenarioActivityId:
    name: str
    code: str
    alias: str

    def __hash__(self):
        return hash(self.code)


# this is just for the schema to accept an array.
ExperimentActivityOutputArray = tuple[str, float]

ExperimentActivityOutput = Union[ActivityOutput, ExperimentActivityOutputArray]


@pydantic_dataclass(config=StrictInputConfig)
class ExperimentActivityData:
    """
    This is the dataclass for the activities in the experiment.
    the id, is
    """

    id: ExperimentActivityId = Field(
        ..., description="The identifies (method to find) an activity"
    )
    output: Optional[ExperimentActivityOutput] = Field(
        None, description="The default output of the activity"
    )
    orig_id: Optional[ExperimentActivityId] = Field(
        None, description="Temporary copy of the id"
    )

    @property
    def alias(self):
        return self.id.alias


@pydantic_dataclass(config=OperationConfig)
class ExtendedExperimentActivityData:
    id: ExperimentActivityId
    orig_id: ExperimentActivityId
    output: "ActivityOutput"
    bw_activity: Activity
    default_output_value: Optional[
        float
    ] = 1.0  # this is the value converted to the default (bw) unit

    def __hash__(self):
        return self.bw_activity["code"]

    @property
    def alias(self):
        return self.id.alias


@pydantic_dataclass(config=StrictInputConfig)
class ExperimentMethodData:
    id: tuple[str, ...]
    alias: Optional[str] = None

    @property
    def alias_(self) -> str:
        return str(self.alias)


@pydantic_dataclass(config=StrictInputConfig)
class ExperimentMethodPrepData:
    id: tuple[str, ...]
    alias: str
    bw_method_unit: str


@pydantic_dataclass(config=StrictInputConfig, repr=False)
class ExperimentScenarioData:
    # map from activity id to output. id is either as original (tuple) or alias-dict
    activities: Optional[
        Union[
            list[
                tuple[Union[str, ExperimentActivityId], ExperimentActivityOutput]
            ],  # alias or id to output
            dict[str, ExperimentActivityOutput],
        ]
    ] = None  # alias to output, null means default-output (check exists)

    # either the alias, or the id of any method. not method means running them all
    methods: Optional[
        Union[list[Union[ExperimentMethodData, str]], dict[str, tuple[str, ...]]]
    ] = None
    alias: Optional[str] = None

    @staticmethod
    def alias_factory(index: int):
        return f"Scenario {index}"


@pydantic_dataclass(config=StrictInputConfig)
class ExperimentScenarioPrepData:
    activities: dict[SimpleScenarioActivityId, ExperimentActivityOutput] = Field(
        default_factory=dict
    )
    methods: list[ExperimentMethodData] = Field(default_factory=list)


@pydantic_dataclass(config=StrictInputConfig)
class ExperimentConfig:
    warn_default_demand: bool = True  # todo: bring this back
    include_bw_activity_in_nodes: bool = True
    store_raw_results: bool = False  # store numpy arrays of lca results
    use_k_bw_distributions: int = 1  # number of samples to use for monteCarlo
    # only used by ExperimentDataIO
    base_directory: Optional[str] = None
    # those are only used for testing
    debug_test_is_valid: bool = True
    debug_test_replace_bw_config: Union[
        bool, list[str]
    ] = True  # standard replacement, or bw-project, bw-database
    debug_test_expected_error_code: Optional[int] = None
    debug_test_run: Optional[bool] = False
    note: Optional[str] = None


ActivitiesDataRows = list[ExperimentActivityData]
ActivitiesDataTypes = Union[ActivitiesDataRows, dict[str, ExperimentActivityData]]
# with path
ActivitiesDataTypesExt = Union[
    ActivitiesDataRows, dict[str, ExperimentActivityData], PathLike
]

MethodsDataTypes = Union[list[ExperimentMethodData], dict[str, tuple[str, ...]]]
# with path
MethodsDataTypesExt = Union[
    list[ExperimentMethodData], dict[str, tuple[str, ...]], PathLike
]

HierarchyDataTypes = Union[list, dict]
# with path
HierarchyDataTypesExt = Union[list, dict, PathLike]

ScenariosDataTypes = Union[
    list[ExperimentScenarioData], dict[str, ExperimentScenarioData]
]
# with path
ScenariosDataTypesExt = Union[
    list[ExperimentScenarioData], dict[str, ExperimentScenarioData], PathLike
]


@pydantic_dataclass(config=StrictInputConfig)
class ExperimentData:
    """
    This class is used to store the data of an experiment.
    """

    bw_project: Union[str, EcoInventSimpleIndex] = Field(
        ..., description="The brightway project name"
    )
    activities: ActivitiesDataTypesExt = Field(
        ..., description="The activities to be used in the experiment"
    )
    methods: MethodsDataTypesExt = Field(
        ..., description="The impact methods to be used in the experiment"
    )
    bw_default_database: Optional[str] = Field(
        None,
        description="The default database of activities to be used " "in the experiment",
    )
    hierarchy: Optional[HierarchyDataTypesExt] = Field(
        None, description="The activity hierarchy to be used in the experiment"
    )
    scenarios: Optional[ScenariosDataTypesExt] = Field(
        None, description="The scenarios for this experiment"
    )
    config: ExperimentConfig = Field(
        default_factory=ExperimentConfig,
        description="The configuration of this experiment",
    )


<<<<<<< HEAD
@pydantic_dataclass
class ExperimentDataIO:
    bw_project: Union[str, EcoInventSimpleIndex]
    bw_default_database: Optional[str] = None
    activities: Optional[Union[ActivitiesDataTypes, PathLike]] = None
    methods: Optional[Union[MethodsDataTypes, PathLike]] = None
    hierarchy: Optional[Union[HierarchyDataTypes, str]] = None
    scenarios: Optional[Union[ScenariosDataTypes, str]] = None
    config: Optional[ExperimentConfig] = Field(default_factory=ExperimentConfig)

    def read(self) -> ExperimentData:  # type: ignore
        from base.experiment_io import read_experiment_io

        return read_experiment_io(self)


=======
>>>>>>> 0eb3205b
@dataclass
class BWCalculationSetup:
    name: str
    inv: list[dict[Activity, float]]
    ia: list[tuple[str, ...]]

    def register(self):
        bw2data.calculation_setups[self.name] = {"inv": self.inv, "ia": self.ia}


@dataclass
class ScenarioResultNodeData:
    output: tuple[Optional[str], Optional[float]] = (None, None)
    results: dict[str, float] = field(default_factory=dict)
    distribution_results: dict[str, list[float]] = field(default_factory=dict)
    bw_activity: Optional[Activity] = None


Activity_Outputs = dict[SimpleScenarioActivityId, float]<|MERGE_RESOLUTION|>--- conflicted
+++ resolved
@@ -277,25 +277,6 @@
     )
 
 
-<<<<<<< HEAD
-@pydantic_dataclass
-class ExperimentDataIO:
-    bw_project: Union[str, EcoInventSimpleIndex]
-    bw_default_database: Optional[str] = None
-    activities: Optional[Union[ActivitiesDataTypes, PathLike]] = None
-    methods: Optional[Union[MethodsDataTypes, PathLike]] = None
-    hierarchy: Optional[Union[HierarchyDataTypes, str]] = None
-    scenarios: Optional[Union[ScenariosDataTypes, str]] = None
-    config: Optional[ExperimentConfig] = Field(default_factory=ExperimentConfig)
-
-    def read(self) -> ExperimentData:  # type: ignore
-        from base.experiment_io import read_experiment_io
-
-        return read_experiment_io(self)
-
-
-=======
->>>>>>> 0eb3205b
 @dataclass
 class BWCalculationSetup:
     name: str

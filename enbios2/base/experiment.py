import csv
import itertools
import math
import time
from copy import copy
from dataclasses import asdict
from datetime import timedelta
from pathlib import Path
from tempfile import gettempdir
from typing import Optional, Union, Any, cast

import bw2data as bd
import numpy as np
from bw2data.backends import Activity
from pint import Quantity, UndefinedUnitError, DimensionalityError
from pydantic import ValidationError

from base.experiment_io import resolve_input_files
from enbios2.base.db_models import BWProjectIndex
from enbios2.base.scenario import Scenario
from enbios2.base.stacked_MultiLCA import StackedMultiLCA
from enbios2.base.unit_registry import ureg
from enbios2.bw2.util import bw_unit_fix, get_activity
from enbios2.ecoinvent.ecoinvent_index import get_ecoinvent_dataset_index
from enbios2.generic.enbios2_logging import get_logger
from enbios2.generic.files import PathLike, ReadPath
from enbios2.generic.tree.basic_tree import BasicTreeNode
from enbios2.models.experiment_models import (
    ExperimentActivityId,
    ExtendedExperimentActivityData,
    ExperimentMethodData,
    ExperimentScenarioData,
    ExperimentData,
    EcoInventSimpleIndex,
    MethodsDataTypes,
    ActivitiesDataTypes,
    ScenarioResultNodeData,
    ExperimentMethodPrepData,
    ActivityOutput,
    SimpleScenarioActivityId,
    Activity_Outputs,
    BWCalculationSetup,
    ExperimentActivityData,
    ExperimentConfig,
)

logger = get_logger(__file__)


class Experiment:
    DEFAULT_SCENARIO_ALIAS = "default scenario"

    def __init__(self, raw_data: Union[ExperimentData, dict]):
        if isinstance(raw_data, dict):
            input_data = ExperimentData(**raw_data)
        else:
            input_data = raw_data
        # todo. look at how reading a hierarchy from a csv file or a json
        # creates an additional root node
        resolve_input_files(input_data)
        self.raw_data = ExperimentData(**asdict(input_data))

        # alias to activity
        self._validate_bw_config()
        self._activities: dict[
            str, ExtendedExperimentActivityData
        ] = Experiment._validate_activities(
            self._prepare_activities(self.raw_data.activities),
            self.raw_data.bw_default_database,
        )

        self.raw_data.hierarchy = self._prepare_hierarchy()
        self.hierarchy_root: BasicTreeNode[
            ScenarioResultNodeData
        ] = self.validate_hierarchy(self.raw_data.hierarchy)

        self.methods: dict[str, ExperimentMethodPrepData] = Experiment._validate_methods(
            self._prepare_methods()
        )
        self.scenarios: list[Scenario] = self._validate_scenarios()
        self._lca: Optional[StackedMultiLCA] = None
        self._execution_time: float = float("NaN")

    def _validate_bw_config(self) -> None:
        if self.config.use_k_bw_distributions < 1:
            raise ValueError(
                f"config.use_k_bw_distributions must be greater than 0, "
                f"but is {self.config.use_k_bw_distributions}"
            )

        def validate_bw_project_bw_database(
                bw_project: str, bw_default_database: Optional[str] = None
        ):
            if bw_project not in bd.projects:
                raise ValueError(f"Project {bw_project} not found")
            if bw_project in bd.projects:
                bd.projects.set_current(bw_project)

            if bw_default_database:
                if bw_default_database not in bd.databases:
                    raise ValueError(
                        f"Database {bw_default_database} "
                        f"not found. Options are: {list(bd.databases)}"
                    )

        # print("validate_bw_config***************", self.raw_data.bw_project)
        if isinstance(self.raw_data.bw_project, str):
            validate_bw_project_bw_database(
                self.raw_data.bw_project, self.raw_data.bw_default_database
            )

        else:
            simple_index: EcoInventSimpleIndex = self.raw_data.bw_project
            ecoinvent_index = get_ecoinvent_dataset_index(
                version = simple_index.version,
                system_model = simple_index.system_model,
                type_ = "default",
            )
            if ecoinvent_index:
                ecoinvent_index = ecoinvent_index[0]
            else:
                raise ValueError(f"Ecoinvent index {self.raw_data.bw_project} not found")

            if not ecoinvent_index.bw_project_index:
                raise ValueError(
                    f"Ecoinvent index {ecoinvent_index}, has not BWProject index"
                )
            bw_project_index: BWProjectIndex = ecoinvent_index.bw_project_index
            validate_bw_project_bw_database(
                bw_project_index.project_name, bw_project_index.database_name
            )

    @staticmethod
    def _prepare_activities(
            activities: ActivitiesDataTypes,
    ) -> list[ExperimentActivityData]:
        raw_activities_list: list[ExperimentActivityData] = []
        if isinstance(activities, list):
            raw_activities_list = activities
            for activity in raw_activities_list:
                activity.orig_id = copy(activity.id)

        elif isinstance(activities, dict):
            for activity_alias, activity in activities.items():
                if activity_alias == activity.alias:
                    raise ValueError(
                        f"Activity in activities-dict declared with alias: "
                        f"'{activity_alias}', "
                        f"different than in the activity.id: '{activity.alias}'"
                    )
                activity.orig_id = copy(activity.id)
                activity.id.alias = activity_alias
                raw_activities_list.append(activity)
        return raw_activities_list

    @staticmethod
    def _validate_activities(
            activities: list[ExperimentActivityData],
            bw_default_database: Optional[str] = None,
            output_required: bool = False,
    ) -> dict[str, ExtendedExperimentActivityData]:
        """
        Check if all activities exist in the bw database, and check if the
        given activities are unique
        In case there is only one scenario, all activities are required to have outputs
        """
        # if activities is a list, convert validate and convert to dict
        default_id_data = ExperimentActivityId(database = bw_default_database)
        activities_map: dict[str, ExtendedExperimentActivityData] = {}
        # validate
        for activity in activities:
            ext_activity: ExtendedExperimentActivityData = Experiment._validate_activity(
                activity, default_id_data, output_required
            )
            # check unique aliases
            if ext_activity.alias in activities_map:
                raise Exception(
                    f"Activity-alias '{ext_activity.alias}' passed more then once. "
                    f"Consider using a dictionary for activities or include "
                    f"'alias' in the ids."
                )
            activities_map[ext_activity.alias] = ext_activity

        # all codes should only appear once
        # unique_activities = set()
        # for ext_activity in activities_map.values():
        #     unique_activities.add((ext_activity.id.database, ext_activity.id.code))
        assert len(activities_map) > 0, "There are no activities in the experiment"
        return activities_map

    @staticmethod
    def _bw_activity_search(activity: ExperimentActivityData) -> Activity:
        """
        Search for the activity in the brightway project
        :param activity:
        :return: brightway activity
        """
        id_ = activity.id
        bw_activity: Optional[Activity] = None
        if id_.code:
            if id_.database:
                bw_activity = bd.Database(id_.database).get_node(id_.code)
            else:
                bw_activity = get_activity(id_.code)
        elif id_.name:
            filters = {}
            search_in_dbs = [id_.database] if id_.database else bd.databases
            for db in search_in_dbs:
                if id_.location:
                    filters["location"] = id_.location
                    search_results = bd.Database(db).search(id_.name, filter = filters)
                else:
                    search_results = bd.Database(db).search(id_.name)
                if id_.unit:
                    search_results = list(
                        filter(lambda a: a["unit"] == id_.unit, search_results)
                    )
                if len(search_results) == 1:
                    bw_activity = search_results[0]
                    break
                elif len(search_results) > 1:
                    activities_str = "\n".join(
                        [f'{str(a)} - {a["code"]}' for a in search_results]
                    )
                    raise ValueError(
                        f"There are more than one activity with the same name, "
                        f"try including  "
                        f"the code of the activity you want to use:\n{activities_str}"
                    )
        if not bw_activity:
            raise ValueError(f"No activity found for {activity.id}")
        return bw_activity

    @staticmethod
    def _validate_activity(
            activity: ExperimentActivityData,
            default_id_attr: ExperimentActivityId,
            required_output: bool = False,
    ) -> "ExtendedExperimentActivityData":
        """
        This method checks if the activity exists in the database by several ways.
        :param activity:
        :param default_id_attr:
        :param required_output:
        :return:
        """

        # get the brightway activity
        bw_activity = Experiment._bw_activity_search(activity)

        # create output: ActivityOutput and default_output_value
        if activity.output:
            if isinstance(activity.output, tuple):
                output = ActivityOutput(
                    unit = activity.output[0], magnitude = activity.output[1]
                )
            else:  # if isinstance(activity.output, ActivityOutput):
                output = activity.output

        else:
<<<<<<< HEAD
            output = ActivityOutput(unit=bw_unit_fix(bw_activity["unit"]), magnitude=1.0)
=======
            output = ActivityOutput(unit = bw_activity["unit"], magnitude = 1.0)
>>>>>>> 0eb3205b
        default_output_value = Experiment._validate_output(
            output, bw_activity, activity.id
        )

        if not activity.output:
            try:
                activity.output = ActivityOutput(unit = bw_activity["unit"])
            except ValidationError as err:
                raise ValueError(
                    f"Activity {activity.id} has invalid output format: {err}"
                )

        activity_dict = asdict(activity)
        activity_dict["output"] = asdict(output)
        result: ExtendedExperimentActivityData = ExtendedExperimentActivityData(
            **activity_dict,
            bw_activity = bw_activity,
            default_output_value = default_output_value,
        )
        result.id.fill_empty_fields(["alias"], **asdict(default_id_attr))

        result.id.fill_empty_fields(
            ["name", "code", "location", "unit", ("alias", "name")],
            **result.bw_activity.as_dict(),
        )
        if required_output:
            assert activity.output is not None, (
                f"Since there is no scenario, activity output is required: "
                f"{activity.orig_id}"
            )
        return result

    @staticmethod
    def _validate_output(
            target_output: ActivityOutput,
            bw_activity: Activity,
            activity_id: ExperimentActivityId,
    ) -> float:
        """
        validate and convert to the bw-activity unit
        :param target_output:
        :param bw_activity:
        :param activity_id:
        :return:
        """
        try:
            target_quantity: Quantity = (
<<<<<<< HEAD
                ureg.parse_expression(
                    bw_unit_fix(target_output.unit), case_sensitive=False
                )
                * target_output.magnitude
=======
                    ureg.parse_expression(target_output.unit, case_sensitive = False)
                    * target_output.magnitude
>>>>>>> 0eb3205b
            )
            bw_activity_unit = bw_activity["unit"]
            return target_quantity.to(bw_unit_fix(bw_activity_unit)).magnitude
        except UndefinedUnitError as err:
            logger.error(
                f"Cannot parse output unit '{target_output.unit}'- "
                f"of activity {activity_id}. {err}. "
                f"Consider the unit definition to 'enbios2/base/unit_registry.py'"
            )
            raise Exception(f"Unit error, {err}; For activity: {activity_id}")
        except DimensionalityError as err:
            logger.error(
                f"Cannot convert output of activity {activity_id}. -"
                f"From- \n{target_output}\n-To-"
                f"\n{bw_activity['unit']} (brightway unit)"
                f"\n{err}"
            )
            raise Exception(f"Unit error for activity: {activity_id}")

    def _prepare_methods(
            self, methods: Optional[MethodsDataTypes] = None
    ) -> dict[str, ExperimentMethodData]:
        if not methods:
            methods = self.raw_data.methods
        method_dict: dict[str, ExperimentMethodData] = {}
        if isinstance(methods, dict):
            for method_alias, method in methods.items():
                method_dict[method_alias] = ExperimentMethodData(method, method_alias)
        elif isinstance(self.raw_data.methods, list):
            method_list: list[ExperimentMethodData] = self.raw_data.methods
            for method_ in method_list:
                alias = method_.alias if method_.alias else "_".join(method_.id)
                method__ = ExperimentMethodData(method_.id, alias)
                method_dict[method__.alias_] = method__
        return method_dict

    @staticmethod
    def _validate_method(
            method: ExperimentMethodData, alias: str
    ) -> ExperimentMethodPrepData:
        method.id = tuple(method.id)
        bw_method = bd.methods.get(method.id)
        if not bw_method:
            raise Exception(f"Method with id: {method.id} does not exist")
        if method.alias:
            if method.alias != alias:
                raise Exception(
                    f"Method alias: {method.alias} does not match with "
                    f"the given alias: {alias}"
                )
        else:
            method.alias = alias
        return ExperimentMethodPrepData(
            id = method.id, alias = method.alias, bw_method_unit = bw_method["unit"]
        )

    @staticmethod
    def _validate_methods(
            method_dict: dict[str, ExperimentMethodData]
    ) -> dict[str, ExperimentMethodPrepData]:
        # all methods must exist
        return {
            alias: Experiment._validate_method(method, alias)
            for alias, method in method_dict.items()
        }

    def _has_activity(
            self, alias_or_id: Union[str, ExperimentActivityId]
    ) -> Optional[ExtendedExperimentActivityData]:
        if isinstance(alias_or_id, str):
            activity = self._activities.get(alias_or_id, None)
            return activity
        else:  # isinstance(alias_or_id, ExperimentActivityId):
            for activity in self._activities.values():
                if activity.orig_id == alias_or_id:
                    return activity
            return None

    def get_activity(
            self, alias_or_id: Union[str, ExperimentActivityId]
    ) -> ExtendedExperimentActivityData:
        """
        Get an activity by either its alias or its original "id"
        as it is defined in the experiment data
        :param alias_or_id:
        :return: ExtendedExperimentActivityData
        """
        activity = self._has_activity(alias_or_id)
        if not activity:
            raise ValueError(f"Activity with id {alias_or_id} not found")
        return activity

    def _validate_scenarios(self) -> list[Scenario]:
        """
        :return:
        """

        def validate_activity_id(
                activity_id: Union[str, ExperimentActivityId]
        ) -> SimpleScenarioActivityId:
            activity = self.get_activity(activity_id)
            id_ = activity.id
            assert id_.name and id_.code and id_.alias
            return SimpleScenarioActivityId(name = id_.name, alias = id_.alias,
                                            code = id_.code)

        def validate_activities(scenario_: ExperimentScenarioData) -> Activity_Outputs:
            activities = scenario_.activities
            result: dict[SimpleScenarioActivityId, float] = {}

            def convert_output(output) -> ActivityOutput:
                if isinstance(output, tuple):
                    return ActivityOutput(
<<<<<<< HEAD
                        unit=bw_unit_fix(output[0]), magnitude=output[1]
=======
                        unit = activity.bw_activity["unit"], magnitude = output[1]
>>>>>>> 0eb3205b
                    )
                else:
                    return output  # type: ignore

            if not activities:
                return result

            scenarios_activities = (
                activities if isinstance(activities, list) else activities.items()
            )
            for activity_id, activity_output in scenarios_activities:
                activity = self.get_activity(activity_id)
                simple_id = validate_activity_id(activity_id)
                output_ = convert_output(activity_output)
                scenario_output = Experiment._validate_output(
                    output_, activity.bw_activity, activity.id
                )
                result[simple_id] = scenario_output
            return result

        def validate_scenario(
                _scenario: ExperimentScenarioData, _scenario_alias: str
        ) -> Scenario:
            """
            Validate one scenario
            :param _scenario:
            :param _scenario_alias:
            :return:
            """
            scenario_activities_outputs: Activity_Outputs = validate_activities(_scenario)
            defined_aliases = [
                output_id.alias for output_id in scenario_activities_outputs.keys()
            ]
            # fill up the missing activities with default values
            for activity in self._activities.values():
                activity_alias = activity.alias
                if activity_alias not in defined_aliases:
                    # print(activity)
                    id_ = SimpleScenarioActivityId(
                        name = str(activity.id.name),
                        code = str(activity.id.code),
                        alias = activity.alias,
                    )
                    scenario_activities_outputs[
                        id_
                    ] = activity.default_output_value  # type: ignore

            resolved_methods: dict[str, ExperimentMethodPrepData] = {}
            if _scenario.methods:
                if isinstance(_scenario.methods, list):
                    for index_, method_ in enumerate(_scenario.methods):
                        if isinstance(method_, str):
                            global_method = self.methods.get(method_)
                            assert global_method
                            resolved_methods[global_method.alias] = global_method
                else:
                    method_dict: dict[str, tuple[str, ...]] = cast(
                        dict[str, tuple[str, ...]], _scenario.methods
                    )
                    for method_alias, method_ in method_dict.items():  # type: ignore
                        md = ExperimentMethodData(id = cast(tuple[str, ...], method_))
                        prep_method = self._validate_method(md, method_alias)
                        resolved_methods[prep_method.alias] = prep_method

            return Scenario(
                experiment = self,  # type: ignore
                alias = _scenario_alias,
                activities_outputs = scenario_activities_outputs,
                methods = resolved_methods,
                result_tree = self.hierarchy_root.copy(),
            )

        raw_scenarios = self.raw_data.scenarios
        scenarios: list[Scenario] = []

        # from Union, list or dict
        if isinstance(raw_scenarios, list):
            raw_list_scenarios: list[ExperimentScenarioData] = raw_scenarios
            for index, _scenario in enumerate(raw_list_scenarios):
                _scenario_alias = (
                    _scenario.alias
                    if _scenario.alias
                    else ExperimentScenarioData.alias_factory(index)
                )
                scenarios.append(validate_scenario(_scenario, _scenario_alias))
        elif isinstance(raw_scenarios, dict):
            raw_dict_scenarios: dict[str, ExperimentScenarioData] = raw_scenarios
            for alias, _scenario in raw_dict_scenarios.items():
                if _scenario.alias is not None and _scenario.alias != alias:
                    assert False, (
                        f"Scenario defines alias as dict-key: {alias} but "
                        f"also in the scenario object: {_scenario.alias}"
                    )
                _scenario.alias = alias
                scenarios.append(validate_scenario(_scenario, alias))
        # undefined scenarios. just one default scenario
        elif not raw_scenarios:
            default_scenario = ExperimentScenarioData()
            scenarios.append(
                validate_scenario(default_scenario, Experiment.DEFAULT_SCENARIO_ALIAS)
            )

        for scenario in scenarios:
            scenario.prepare_tree()
        return scenarios

    def _prepare_hierarchy(self) -> Union[dict, list]:
        return (
            self.raw_data.hierarchy
            if self.raw_data.hierarchy
            else list(self._activities.keys())
        )

    def validate_hierarchy(
            self, hierarchy: Union[dict, list]
    ) -> BasicTreeNode[ScenarioResultNodeData]:
        tech_tree: BasicTreeNode[ScenarioResultNodeData] = BasicTreeNode.from_dict(
            hierarchy, compact = True
        )
        for leaf in tech_tree.get_leaves():
            leaf.temp_data = {"activity": self.get_activity(leaf.name)}
        missing = set(self.activities_aliases) - set(
            n.name for n in tech_tree.get_leaves()
        )
        if missing:
            raise ValueError(f"Activities {missing} not found in hierarchy")
        return tech_tree

    def get_scenario(self, scenario_alias: str) -> Scenario:
        """
        Get a scenario by its alias
        :param scenario_alias:
        :return:
        """
        for scenario in self.scenarios:
            if scenario.alias == scenario_alias:
                return scenario
        raise ValueError(f"Scenario '{scenario_alias}' not found")

    def run_scenario(self, scenario_alias: str) -> dict[str, Any]:
        """
        Run a specific scenario
        :param scenario_alias:
        :return: The result_tree converted into a dict
        """
        return self.get_scenario(scenario_alias).run().as_dict(include_data = True)

    def run(self) -> dict[str, BasicTreeNode[ScenarioResultNodeData]]:
        """
        Run all scenarios. Returns an dict with the scenario alias as key
        and the result_tree as value
        :return: dictionary scenario-alias : result_tree
        """
        methods = [m.id for m in self.methods.values()]
        inventories: list[list[dict[Activity, float]]] = []
        for scenario in self.scenarios:
            scenario.reset_execution_time()
            if scenario.methods:
                raise ValueError(
                    f"Scenario cannot have individual methods. '{scenario.alias}'"
                )
            inventory: list[dict[Activity, float]] = []
            for activity_alias, act_out in scenario.activities_outputs.items():
                bw_activity = scenario.experiment.get_activity(
                    activity_alias.alias
                ).bw_activity
                inventory.append({bw_activity: act_out})
            inventories.append(inventory)

        # run experiment
        start_time = time.time()
        calculation_setup = BWCalculationSetup(
            "experiment", list(itertools.chain(*inventories)), methods
        )

        distribution_results = self.config.use_k_bw_distributions > 1

        results: dict[str, BasicTreeNode[ScenarioResultNodeData]] = {}
        for i in range(self.config.use_k_bw_distributions):
            raw_results = StackedMultiLCA(calculation_setup, distribution_results).results
            scenario_results = np.split(raw_results, len(self.scenarios))
            for index, scenario in enumerate(self.scenarios):
                results[scenario.alias] = scenario.set_results(
                    scenario_results[index],
                    distribution_results,
                    i == self.config.use_k_bw_distributions - 1,
                )
            self._execution_time = time.time() - start_time
        return results

    @property
    def execution_time(self) -> str:
        """
        Get the execution time of the experiment (or all its scenarios) in
        a readable format
        :return: execution time in the format HH:MM:SS
        """
        if not math.isnan(self._execution_time):
            return str(timedelta(seconds = int(self._execution_time)))
        else:
            any_scenario_run = False
            scenario_results = ""
            for scenario in self.scenarios:
                if not math.isnan(scenario._execution_time):
                    any_scenario_run = True
                    scenario_results += f"{scenario.alias}: {scenario.execution_time}\n"
            if any_scenario_run:
                return scenario_results
            else:
                return "not run"

    def results_to_csv(
            self,
            file_path: PathLike,
            scenario_alias: Optional[str] = None,
            level_names: Optional[list[str]] = None,
            include_method_units: bool = True,
    ):
        """
        Turn the results into a csv file. If no scenario name is given,
        it will export all scenarios to the same file,
        :param file_path:
        :param scenario_alias: If no scenario name is given, it will
        export all scenarios to the same file,
            with an additional column for the scenario alias
        :param level_names: (list of strings) If given, the results will be
        exported with the given level names
        :param include_method_units:  (Include the units of the methods in the header)
        :return:
        """
        if scenario_alias:
            scenario = self.get_scenario(scenario_alias)
            scenario.results_to_csv(
                file_path,
                level_names = level_names,
                include_method_units = include_method_units,
            )
            return
        else:
            header = []
            all_rows: list = []
            for scenario in self.scenarios:
                temp_file_name = gettempdir() + f"/temp_scenario_{scenario.alias}.csv"
                scenario.results_to_csv(
                    temp_file_name,
                    level_names = level_names,
                    include_method_units = include_method_units,
                )
                rows = ReadPath(temp_file_name).read_data()
                rows[0]["scenario"] = scenario.alias
                if not all_rows:
                    header = list(rows[0].keys())
                    header.remove("scenario")
                    header.insert(0, "scenario")
                all_rows.extend(rows)
                if (temp_file := Path(temp_file_name)).exists():
                    temp_file.unlink()
            with Path(file_path).open("w", newline = "") as csvfile:
                writer = csv.DictWriter(csvfile, header)
                writer.writeheader()
                writer.writerows(all_rows)

    def result_to_dict(self, include_output: bool = True) -> list[dict[str, Any]]:
        """
        Get the results of all scenarios as a list of dictionaries as dictionaries
        :param include_output: Include the output of each activity in the tree
        :return:
        """
        return [
            scenario.result_to_dict(include_output = include_output)
            for scenario in self.scenarios
        ]

    @property
    def config(self) -> ExperimentConfig:
        """
        get the config of the experiment
        :return:
        """
        return self.raw_data.config

    def __repr__(self):
        return (
            f"Experiment: (call info() for details)\n"
            f"Activities: {len(self._activities)}\n"
            f"Methods: {len(self.methods)}\n"
            f"Hierarchy (depth): {self.hierarchy_root.depth}\n"
            f"Scenarios: {len(self.scenarios)}\n"
        )

    @property
    def activities_aliases(self) -> list[str]:
        return list(self._activities.keys())

    @property
    def method_aliases(self) -> list[str]:
        return list(self.methods.keys())

    @property
    def scenario_aliases(self) -> list[str]:
        return list([s.alias for s in self.scenarios])

    def info(self) -> str:
        """
        Information about the experiment
        :return:
        """
        activity_rows: list[str] = []
        for activity_alias, activity in self._activities.items():
            activity_rows.append(f"  {activity.alias} - {activity.id.name}")
        activity_rows_str = "\n".join(activity_rows)
        methods_str = "\n".join([f" {m.id}" for m in self.methods.values()])
        return (
            f"Experiment: \n"
            f"Activities: {len(self._activities)}\n"
            f"{activity_rows_str}\n"
            f"Methods: {len(self.methods)}\n"
            f"{methods_str}\n"
            f"Hierarchy (depth): {self.hierarchy_root.depth}\n"
            f"Scenarios: {len(self.scenarios)}\n"
        )<|MERGE_RESOLUTION|>--- conflicted
+++ resolved
@@ -258,11 +258,7 @@
                 output = activity.output
 
         else:
-<<<<<<< HEAD
-            output = ActivityOutput(unit=bw_unit_fix(bw_activity["unit"]), magnitude=1.0)
-=======
-            output = ActivityOutput(unit = bw_activity["unit"], magnitude = 1.0)
->>>>>>> 0eb3205b
+            output = ActivityOutput(unit = bw_unit_fix(bw_activity["unit"]), magnitude = 1.0)
         default_output_value = Experiment._validate_output(
             output, bw_activity, activity.id
         )
@@ -310,15 +306,10 @@
         """
         try:
             target_quantity: Quantity = (
-<<<<<<< HEAD
-                ureg.parse_expression(
-                    bw_unit_fix(target_output.unit), case_sensitive=False
-                )
-                * target_output.magnitude
-=======
-                    ureg.parse_expression(target_output.unit, case_sensitive = False)
+                    ureg.parse_expression(
+                    bw_unit_fix(target_output.unit), case_sensitive = False
+                )
                     * target_output.magnitude
->>>>>>> 0eb3205b
             )
             bw_activity_unit = bw_activity["unit"]
             return target_quantity.to(bw_unit_fix(bw_activity_unit)).magnitude
@@ -432,11 +423,7 @@
             def convert_output(output) -> ActivityOutput:
                 if isinstance(output, tuple):
                     return ActivityOutput(
-<<<<<<< HEAD
-                        unit=bw_unit_fix(output[0]), magnitude=output[1]
-=======
-                        unit = activity.bw_activity["unit"], magnitude = output[1]
->>>>>>> 0eb3205b
+                        unit = bw_unit_fix(output[0]), magnitude = output[1]
                     )
                 else:
                     return output  # type: ignore

--- conflicted
+++ resolved
@@ -38,12 +38,6 @@
     _execution_time: float = float('NaN')
 
     def prepare_tree(self):
-<<<<<<< HEAD
-        """
-        Prepare the result_tree
-        :return:
-        """
-=======
         """Prepare the result tree for calculating scenario outputs.
         This populates the result tree with ScenarioResultNodeData objects
         for each activity node, which store the output amount and units.
@@ -51,7 +45,6 @@
         """
 
         # activity_nodes = list(self.result_tree.get_leaves())
->>>>>>> ddc720ea
         activities_simple_ids = list(self.activities_outputs.keys())
         for result_index, activity_id in enumerate(activities_simple_ids):
             activity_alias = activity_id.alias
@@ -131,15 +124,11 @@
             return self.experiment.methods
 
     @staticmethod
-<<<<<<< HEAD
-    def _recursive_resolve_outputs(node: BasicTreeNode[ScenarioResultNodeData], _: Optional[Any] = None):
-=======
     def _recursive_resolve_outputs(node: BasicTreeNode[ScenarioResultNodeData], _: Optional[Any] = None, **kwargs):
 
         # todo, does this takes default values when an activity is not defined in the scenario?
         scenario: Scenario = kwargs["scenario"]
         cancel_parts_of: set = kwargs["cancel_parents_of"]
->>>>>>> ddc720ea
         if node.is_leaf:
             return
         node_output: Optional[Union[Quantity, PlainQuantity]] = None
